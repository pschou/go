// Copyright 2011 The Go Authors. All rights reserved.
// Use of this source code is governed by a BSD-style
// license that can be found in the LICENSE file.

package build

import (
	"bytes"
	"errors"
	"fmt"
	"go/ast"
	"go/build/constraint"
	"go/doc"
	"go/token"
	exec "internal/execabs"
	"internal/goroot"
	"internal/goversion"
	"io"
	"io/fs"
	"io/ioutil"
	"os"
	pathpkg "path"
	"path/filepath"
	"runtime"
	"sort"
	"strconv"
	"strings"
	"unicode"
	"unicode/utf8"
)

// A Context specifies the supporting context for a build.
type Context struct {
	GOARCH string // target architecture
	GOOS   string // target operating system
	GOROOT string // Go root
	GOPATH string // Go path

	// Dir is the caller's working directory, or the empty string to use
	// the current directory of the running process. In module mode, this is used
	// to locate the main module.
	//
	// If Dir is non-empty, directories passed to Import and ImportDir must
	// be absolute.
	Dir string

	CgoEnabled  bool   // whether cgo files are included
	UseAllFiles bool   // use files regardless of +build lines, file names
	Compiler    string // compiler to assume when computing target paths

	// The build and release tags specify build constraints
	// that should be considered satisfied when processing +build lines.
	// Clients creating a new context may customize BuildTags, which
	// defaults to empty, but it is usually an error to customize ReleaseTags,
	// which defaults to the list of Go releases the current release is compatible with.
	// BuildTags is not set for the Default build Context.
	// In addition to the BuildTags and ReleaseTags, build constraints
	// consider the values of GOARCH and GOOS as satisfied tags.
	// The last element in ReleaseTags is assumed to be the current release.
	BuildTags   []string
	ReleaseTags []string

	// The install suffix specifies a suffix to use in the name of the installation
	// directory. By default it is empty, but custom builds that need to keep
	// their outputs separate can set InstallSuffix to do so. For example, when
	// using the race detector, the go command uses InstallSuffix = "race", so
	// that on a Linux/386 system, packages are written to a directory named
	// "linux_386_race" instead of the usual "linux_386".
	InstallSuffix string

	// By default, Import uses the operating system's file system calls
	// to read directories and files. To read from other sources,
	// callers can set the following functions. They all have default
	// behaviors that use the local file system, so clients need only set
	// the functions whose behaviors they wish to change.

	// JoinPath joins the sequence of path fragments into a single path.
	// If JoinPath is nil, Import uses filepath.Join.
	JoinPath func(elem ...string) string

	// SplitPathList splits the path list into a slice of individual paths.
	// If SplitPathList is nil, Import uses filepath.SplitList.
	SplitPathList func(list string) []string

	// IsAbsPath reports whether path is an absolute path.
	// If IsAbsPath is nil, Import uses filepath.IsAbs.
	IsAbsPath func(path string) bool

	// IsDir reports whether the path names a directory.
	// If IsDir is nil, Import calls os.Stat and uses the result's IsDir method.
	IsDir func(path string) bool

	// HasSubdir reports whether dir is lexically a subdirectory of
	// root, perhaps multiple levels below. It does not try to check
	// whether dir exists.
	// If so, HasSubdir sets rel to a slash-separated path that
	// can be joined to root to produce a path equivalent to dir.
	// If HasSubdir is nil, Import uses an implementation built on
	// filepath.EvalSymlinks.
	HasSubdir func(root, dir string) (rel string, ok bool)

	// ReadDir returns a slice of fs.FileInfo, sorted by Name,
	// describing the content of the named directory.
	// If ReadDir is nil, Import uses ioutil.ReadDir.
	ReadDir func(dir string) ([]fs.FileInfo, error)

	// OpenFile opens a file (not a directory) for reading.
	// If OpenFile is nil, Import uses os.Open.
	OpenFile func(path string) (io.ReadCloser, error)
}

// joinPath calls ctxt.JoinPath (if not nil) or else filepath.Join.
func (ctxt *Context) joinPath(elem ...string) string {
	if f := ctxt.JoinPath; f != nil {
		return f(elem...)
	}
	return filepath.Join(elem...)
}

// splitPathList calls ctxt.SplitPathList (if not nil) or else filepath.SplitList.
func (ctxt *Context) splitPathList(s string) []string {
	if f := ctxt.SplitPathList; f != nil {
		return f(s)
	}
	return filepath.SplitList(s)
}

// isAbsPath calls ctxt.IsAbsPath (if not nil) or else filepath.IsAbs.
func (ctxt *Context) isAbsPath(path string) bool {
	if f := ctxt.IsAbsPath; f != nil {
		return f(path)
	}
	return filepath.IsAbs(path)
}

// isDir calls ctxt.IsDir (if not nil) or else uses os.Stat.
func (ctxt *Context) isDir(path string) bool {
	if f := ctxt.IsDir; f != nil {
		return f(path)
	}
	fi, err := os.Stat(path)
	return err == nil && fi.IsDir()
}

// hasSubdir calls ctxt.HasSubdir (if not nil) or else uses
// the local file system to answer the question.
func (ctxt *Context) hasSubdir(root, dir string) (rel string, ok bool) {
	if f := ctxt.HasSubdir; f != nil {
		return f(root, dir)
	}

	// Try using paths we received.
	if rel, ok = hasSubdir(root, dir); ok {
		return
	}

	// Try expanding symlinks and comparing
	// expanded against unexpanded and
	// expanded against expanded.
	rootSym, _ := filepath.EvalSymlinks(root)
	dirSym, _ := filepath.EvalSymlinks(dir)

	if rel, ok = hasSubdir(rootSym, dir); ok {
		return
	}
	if rel, ok = hasSubdir(root, dirSym); ok {
		return
	}
	return hasSubdir(rootSym, dirSym)
}

// hasSubdir reports if dir is within root by performing lexical analysis only.
func hasSubdir(root, dir string) (rel string, ok bool) {
	const sep = string(filepath.Separator)
	root = filepath.Clean(root)
	if !strings.HasSuffix(root, sep) {
		root += sep
	}
	dir = filepath.Clean(dir)
	if !strings.HasPrefix(dir, root) {
		return "", false
	}
	return filepath.ToSlash(dir[len(root):]), true
}

// readDir calls ctxt.ReadDir (if not nil) or else ioutil.ReadDir.
func (ctxt *Context) readDir(path string) ([]fs.FileInfo, error) {
	if f := ctxt.ReadDir; f != nil {
		return f(path)
	}
	return ioutil.ReadDir(path)
}

// openFile calls ctxt.OpenFile (if not nil) or else os.Open.
func (ctxt *Context) openFile(path string) (io.ReadCloser, error) {
	if fn := ctxt.OpenFile; fn != nil {
		return fn(path)
	}

	f, err := os.Open(path)
	if err != nil {
		return nil, err // nil interface
	}
	return f, nil
}

// isFile determines whether path is a file by trying to open it.
// It reuses openFile instead of adding another function to the
// list in Context.
func (ctxt *Context) isFile(path string) bool {
	f, err := ctxt.openFile(path)
	if err != nil {
		return false
	}
	f.Close()
	return true
}

// gopath returns the list of Go path directories.
func (ctxt *Context) gopath() []string {
	var all []string
	for _, p := range ctxt.splitPathList(ctxt.GOPATH) {
		if p == "" || p == ctxt.GOROOT {
			// Empty paths are uninteresting.
			// If the path is the GOROOT, ignore it.
			// People sometimes set GOPATH=$GOROOT.
			// Do not get confused by this common mistake.
			continue
		}
		if strings.HasPrefix(p, "~") {
			// Path segments starting with ~ on Unix are almost always
			// users who have incorrectly quoted ~ while setting GOPATH,
			// preventing it from expanding to $HOME.
			// The situation is made more confusing by the fact that
			// bash allows quoted ~ in $PATH (most shells do not).
			// Do not get confused by this, and do not try to use the path.
			// It does not exist, and printing errors about it confuses
			// those users even more, because they think "sure ~ exists!".
			// The go command diagnoses this situation and prints a
			// useful error.
			// On Windows, ~ is used in short names, such as c:\progra~1
			// for c:\program files.
			continue
		}
		all = append(all, p)
	}
	return all
}

// SrcDirs returns a list of package source root directories.
// It draws from the current Go root and Go path but omits directories
// that do not exist.
func (ctxt *Context) SrcDirs() []string {
	var all []string
	if ctxt.GOROOT != "" && ctxt.Compiler != "gccgo" {
		dir := ctxt.joinPath(ctxt.GOROOT, "src")
		if ctxt.isDir(dir) {
			all = append(all, dir)
		}
	}
	for _, p := range ctxt.gopath() {
		dir := ctxt.joinPath(p, "src")
		if ctxt.isDir(dir) {
			all = append(all, dir)
		}
	}
	return all
}

// Default is the default Context for builds.
// It uses the GOARCH, GOOS, GOROOT, and GOPATH environment variables
// if set, or else the compiled code's GOARCH, GOOS, and GOROOT.
var Default Context = defaultContext()

func defaultGOPATH() string {
	env := "HOME"
	if runtime.GOOS == "windows" {
		env = "USERPROFILE"
	} else if runtime.GOOS == "plan9" {
		env = "home"
	}
	if home := os.Getenv(env); home != "" {
		def := filepath.Join(home, "go")
		if filepath.Clean(def) == filepath.Clean(runtime.GOROOT()) {
			// Don't set the default GOPATH to GOROOT,
			// as that will trigger warnings from the go tool.
			return ""
		}
		return def
	}
	return ""
}

var defaultReleaseTags []string

func defaultContext() Context {
	var c Context

	c.GOARCH = envOr("GOARCH", runtime.GOARCH)
	c.GOOS = envOr("GOOS", runtime.GOOS)
	c.GOROOT = pathpkg.Clean(runtime.GOROOT())
	c.GOPATH = envOr("GOPATH", defaultGOPATH())
	c.Compiler = runtime.Compiler

	// Each major Go release in the Go 1.x series adds a new
	// "go1.x" release tag. That is, the go1.x tag is present in
	// all releases >= Go 1.x. Code that requires Go 1.x or later
	// should say "+build go1.x", and code that should only be
	// built before Go 1.x (perhaps it is the stub to use in that
	// case) should say "+build !go1.x".
	// The last element in ReleaseTags is the current release.
	for i := 1; i <= goversion.Version; i++ {
		c.ReleaseTags = append(c.ReleaseTags, "go1."+strconv.Itoa(i))
	}

	defaultReleaseTags = append([]string{}, c.ReleaseTags...) // our own private copy

	env := os.Getenv("CGO_ENABLED")
	if env == "" {
		env = defaultCGO_ENABLED
	}
	switch env {
	case "1":
		c.CgoEnabled = true
	case "0":
		c.CgoEnabled = false
	default:
		// cgo must be explicitly enabled for cross compilation builds
		if runtime.GOARCH == c.GOARCH && runtime.GOOS == c.GOOS {
			c.CgoEnabled = cgoEnabled[c.GOOS+"/"+c.GOARCH]
			break
		}
		c.CgoEnabled = false
	}

	return c
}

func envOr(name, def string) string {
	s := os.Getenv(name)
	if s == "" {
		return def
	}
	return s
}

// An ImportMode controls the behavior of the Import method.
type ImportMode uint

const (
	// If FindOnly is set, Import stops after locating the directory
	// that should contain the sources for a package. It does not
	// read any files in the directory.
	FindOnly ImportMode = 1 << iota

	// If AllowBinary is set, Import can be satisfied by a compiled
	// package object without corresponding sources.
	//
	// Deprecated:
	// The supported way to create a compiled-only package is to
	// write source code containing a //go:binary-only-package comment at
	// the top of the file. Such a package will be recognized
	// regardless of this flag setting (because it has source code)
	// and will have BinaryOnly set to true in the returned Package.
	AllowBinary

	// If ImportComment is set, parse import comments on package statements.
	// Import returns an error if it finds a comment it cannot understand
	// or finds conflicting comments in multiple source files.
	// See golang.org/s/go14customimport for more information.
	ImportComment

	// By default, Import searches vendor directories
	// that apply in the given source directory before searching
	// the GOROOT and GOPATH roots.
	// If an Import finds and returns a package using a vendor
	// directory, the resulting ImportPath is the complete path
	// to the package, including the path elements leading up
	// to and including "vendor".
	// For example, if Import("y", "x/subdir", 0) finds
	// "x/vendor/y", the returned package's ImportPath is "x/vendor/y",
	// not plain "y".
	// See golang.org/s/go15vendor for more information.
	//
	// Setting IgnoreVendor ignores vendor directories.
	//
	// In contrast to the package's ImportPath,
	// the returned package's Imports, TestImports, and XTestImports
	// are always the exact import paths from the source files:
	// Import makes no attempt to resolve or check those paths.
	IgnoreVendor
)

// A Package describes the Go package found in a directory.
type Package struct {
	Dir           string   // directory containing package sources
	Name          string   // package name
	ImportComment string   // path in import comment on package statement
	Doc           string   // documentation synopsis
	ImportPath    string   // import path of package ("" if unknown)
	Root          string   // root of Go tree where this package lives
	SrcRoot       string   // package source root directory ("" if unknown)
	PkgRoot       string   // package install root directory ("" if unknown)
	PkgTargetRoot string   // architecture dependent install root directory ("" if unknown)
	BinDir        string   // command install directory ("" if unknown)
	Goroot        bool     // package found in Go root
	PkgObj        string   // installed .a file
	AllTags       []string // tags that can influence file selection in this directory
	ConflictDir   string   // this directory shadows Dir in $GOPATH
	BinaryOnly    bool     // cannot be rebuilt from source (has //go:binary-only-package comment)

	// Source files
	GoFiles           []string // .go source files (excluding CgoFiles, TestGoFiles, XTestGoFiles)
	CgoFiles          []string // .go source files that import "C"
	IgnoredGoFiles    []string // .go source files ignored for this build (including ignored _test.go files)
	InvalidGoFiles    []string // .go source files with detected problems (parse error, wrong package name, and so on)
	IgnoredOtherFiles []string // non-.go source files ignored for this build
	CFiles            []string // .c source files
	CXXFiles          []string // .cc, .cpp and .cxx source files
	MFiles            []string // .m (Objective-C) source files
	HFiles            []string // .h, .hh, .hpp and .hxx source files
	FFiles            []string // .f, .F, .for and .f90 Fortran source files
	SFiles            []string // .s source files
	SwigFiles         []string // .swig files
	SwigCXXFiles      []string // .swigcxx files
	SysoFiles         []string // .syso system object files to add to archive

	// Cgo directives
	CgoCFLAGS    []string // Cgo CFLAGS directives
	CgoCPPFLAGS  []string // Cgo CPPFLAGS directives
	CgoCXXFLAGS  []string // Cgo CXXFLAGS directives
	CgoFFLAGS    []string // Cgo FFLAGS directives
	CgoLDFLAGS   []string // Cgo LDFLAGS directives
	CgoPkgConfig []string // Cgo pkg-config directives

	// Test information
	TestGoFiles  []string // _test.go files in package
	XTestGoFiles []string // _test.go files outside package

	// Dependency information
	Imports        []string                    // import paths from GoFiles, CgoFiles
	ImportPos      map[string][]token.Position // line information for Imports
	TestImports    []string                    // import paths from TestGoFiles
	TestImportPos  map[string][]token.Position // line information for TestImports
	XTestImports   []string                    // import paths from XTestGoFiles
	XTestImportPos map[string][]token.Position // line information for XTestImports

	// //go:embed patterns found in Go source files
	// For example, if a source file says
	//	//go:embed a* b.c
	// then the list will contain those two strings as separate entries.
	// (See package embed for more details about //go:embed.)
	EmbedPatterns        []string                    // patterns from GoFiles, CgoFiles
	EmbedPatternPos      map[string][]token.Position // line information for EmbedPatterns
	TestEmbedPatterns    []string                    // patterns from TestGoFiles
	TestEmbedPatternPos  map[string][]token.Position // line information for TestEmbedPatterns
	XTestEmbedPatterns   []string                    // patterns from XTestGoFiles
	XTestEmbedPatternPos map[string][]token.Position // line information for XTestEmbedPatternPos
}

// IsCommand reports whether the package is considered a
// command to be installed (not just a library).
// Packages named "main" are treated as commands.
func (p *Package) IsCommand() bool {
	return p.Name == "main"
}

// ImportDir is like Import but processes the Go package found in
// the named directory.
func (ctxt *Context) ImportDir(dir string, mode ImportMode) (*Package, error) {
	return ctxt.Import(".", dir, mode)
}

// NoGoError is the error used by Import to describe a directory
// containing no buildable Go source files. (It may still contain
// test files, files hidden by build tags, and so on.)
type NoGoError struct {
	Dir string
}

func (e *NoGoError) Error() string {
	return "no buildable Go source files in " + e.Dir
}

// MultiplePackageError describes a directory containing
// multiple buildable Go source files for multiple packages.
type MultiplePackageError struct {
	Dir      string   // directory containing files
	Packages []string // package names found
	Files    []string // corresponding files: Files[i] declares package Packages[i]
}

func (e *MultiplePackageError) Error() string {
	// Error string limited to two entries for compatibility.
	return fmt.Sprintf("found packages %s (%s) and %s (%s) in %s", e.Packages[0], e.Files[0], e.Packages[1], e.Files[1], e.Dir)
}

func nameExt(name string) string {
	i := strings.LastIndex(name, ".")
	if i < 0 {
		return ""
	}
	return name[i:]
}

// Import returns details about the Go package named by the import path,
// interpreting local import paths relative to the srcDir directory.
// If the path is a local import path naming a package that can be imported
// using a standard import path, the returned package will set p.ImportPath
// to that path.
//
// In the directory containing the package, .go, .c, .h, and .s files are
// considered part of the package except for:
//
//	- .go files in package documentation
//	- files starting with _ or . (likely editor temporary files)
//	- files with build constraints not satisfied by the context
//
// If an error occurs, Import returns a non-nil error and a non-nil
// *Package containing partial information.
//
func (ctxt *Context) Import(path string, srcDir string, mode ImportMode) (*Package, error) {
	p := &Package{
		ImportPath: path,
	}
	if path == "" {
		return p, fmt.Errorf("import %q: invalid import path", path)
	}

	var pkgtargetroot string
	var pkga string
	var pkgerr error
	suffix := ""
	if ctxt.InstallSuffix != "" {
		suffix = "_" + ctxt.InstallSuffix
	}
	switch ctxt.Compiler {
	case "gccgo":
		pkgtargetroot = "pkg/gccgo_" + ctxt.GOOS + "_" + ctxt.GOARCH + suffix
	case "gc":
		pkgtargetroot = "pkg/" + ctxt.GOOS + "_" + ctxt.GOARCH + suffix
	default:
		// Save error for end of function.
		pkgerr = fmt.Errorf("import %q: unknown compiler %q", path, ctxt.Compiler)
	}
	setPkga := func() {
		switch ctxt.Compiler {
		case "gccgo":
			dir, elem := pathpkg.Split(p.ImportPath)
			pkga = pkgtargetroot + "/" + dir + "lib" + elem + ".a"
		case "gc":
			pkga = pkgtargetroot + "/" + p.ImportPath + ".a"
		}
	}
	setPkga()

	binaryOnly := false
	if IsLocalImport(path) {
		pkga = "" // local imports have no installed path
		if srcDir == "" {
			return p, fmt.Errorf("import %q: import relative to unknown directory", path)
		}
		if !ctxt.isAbsPath(path) {
			p.Dir = ctxt.joinPath(srcDir, path)
		}
		// p.Dir directory may or may not exist. Gather partial information first, check if it exists later.
		// Determine canonical import path, if any.
		// Exclude results where the import path would include /testdata/.
		inTestdata := func(sub string) bool {
			return strings.Contains(sub, "/testdata/") || strings.HasSuffix(sub, "/testdata") || strings.HasPrefix(sub, "testdata/") || sub == "testdata"
		}
		if ctxt.GOROOT != "" {
			root := ctxt.joinPath(ctxt.GOROOT, "src")
			if sub, ok := ctxt.hasSubdir(root, p.Dir); ok && !inTestdata(sub) {
				p.Goroot = true
				p.ImportPath = sub
				p.Root = ctxt.GOROOT
				setPkga() // p.ImportPath changed
				goto Found
			}
		}
		all := ctxt.gopath()
		for i, root := range all {
			rootsrc := ctxt.joinPath(root, "src")
			if sub, ok := ctxt.hasSubdir(rootsrc, p.Dir); ok && !inTestdata(sub) {
				// We found a potential import path for dir,
				// but check that using it wouldn't find something
				// else first.
				if ctxt.GOROOT != "" && ctxt.Compiler != "gccgo" {
					if dir := ctxt.joinPath(ctxt.GOROOT, "src", sub); ctxt.isDir(dir) {
						p.ConflictDir = dir
						goto Found
					}
				}
				for _, earlyRoot := range all[:i] {
					if dir := ctxt.joinPath(earlyRoot, "src", sub); ctxt.isDir(dir) {
						p.ConflictDir = dir
						goto Found
					}
				}

				// sub would not name some other directory instead of this one.
				// Record it.
				p.ImportPath = sub
				p.Root = root
				setPkga() // p.ImportPath changed
				goto Found
			}
		}
		// It's okay that we didn't find a root containing dir.
		// Keep going with the information we have.
	} else {
		if strings.HasPrefix(path, "/") {
			return p, fmt.Errorf("import %q: cannot import absolute path", path)
		}

		if err := ctxt.importGo(p, path, srcDir, mode); err == nil {
			goto Found
		} else if err != errNoModules {
			return p, err
		}

		gopath := ctxt.gopath() // needed twice below; avoid computing many times

		// tried records the location of unsuccessful package lookups
		var tried struct {
			vendor []string
			goroot string
			gopath []string
		}

		// Vendor directories get first chance to satisfy import.
		if mode&IgnoreVendor == 0 && srcDir != "" {
			searchVendor := func(root string, isGoroot bool) bool {
				sub, ok := ctxt.hasSubdir(root, srcDir)
				if !ok || !strings.HasPrefix(sub, "src/") || strings.Contains(sub, "/testdata/") {
					return false
				}
				for {
					vendor := ctxt.joinPath(root, sub, "vendor")
					if ctxt.isDir(vendor) {
						dir := ctxt.joinPath(vendor, path)
						if ctxt.isDir(dir) && hasGoFiles(ctxt, dir) {
							p.Dir = dir
							p.ImportPath = strings.TrimPrefix(pathpkg.Join(sub, "vendor", path), "src/")
							p.Goroot = isGoroot
							p.Root = root
							setPkga() // p.ImportPath changed
							return true
						}
						tried.vendor = append(tried.vendor, dir)
					}
					i := strings.LastIndex(sub, "/")
					if i < 0 {
						break
					}
					sub = sub[:i]
				}
				return false
			}
			if ctxt.Compiler != "gccgo" && searchVendor(ctxt.GOROOT, true) {
				goto Found
			}
			for _, root := range gopath {
				if searchVendor(root, false) {
					goto Found
				}
			}
		}

		// Determine directory from import path.
		if ctxt.GOROOT != "" {
			// If the package path starts with "vendor/", only search GOROOT before
			// GOPATH if the importer is also within GOROOT. That way, if the user has
			// vendored in a package that is subsequently included in the standard
			// distribution, they'll continue to pick up their own vendored copy.
			gorootFirst := srcDir == "" || !strings.HasPrefix(path, "vendor/")
			if !gorootFirst {
				_, gorootFirst = ctxt.hasSubdir(ctxt.GOROOT, srcDir)
			}
			if gorootFirst {
				dir := ctxt.joinPath(ctxt.GOROOT, "src", path)
				if ctxt.Compiler != "gccgo" {
					isDir := ctxt.isDir(dir)
					binaryOnly = !isDir && mode&AllowBinary != 0 && pkga != "" && ctxt.isFile(ctxt.joinPath(ctxt.GOROOT, pkga))
					if isDir || binaryOnly {
						p.Dir = dir
						p.Goroot = true
						p.Root = ctxt.GOROOT
						goto Found
					}
				}
				tried.goroot = dir
			}
		}
		if ctxt.Compiler == "gccgo" && goroot.IsStandardPackage(ctxt.GOROOT, ctxt.Compiler, path) {
			p.Dir = ctxt.joinPath(ctxt.GOROOT, "src", path)
			p.Goroot = true
			p.Root = ctxt.GOROOT
			goto Found
		}
		for _, root := range gopath {
			dir := ctxt.joinPath(root, "src", path)
			isDir := ctxt.isDir(dir)
			binaryOnly = !isDir && mode&AllowBinary != 0 && pkga != "" && ctxt.isFile(ctxt.joinPath(root, pkga))
			if isDir || binaryOnly {
				p.Dir = dir
				p.Root = root
				goto Found
			}
			tried.gopath = append(tried.gopath, dir)
		}

		// If we tried GOPATH first due to a "vendor/" prefix, fall back to GOPATH.
		// That way, the user can still get useful results from 'go list' for
		// standard-vendored paths passed on the command line.
		if ctxt.GOROOT != "" && tried.goroot == "" {
			dir := ctxt.joinPath(ctxt.GOROOT, "src", path)
			if ctxt.Compiler != "gccgo" {
				isDir := ctxt.isDir(dir)
				binaryOnly = !isDir && mode&AllowBinary != 0 && pkga != "" && ctxt.isFile(ctxt.joinPath(ctxt.GOROOT, pkga))
				if isDir || binaryOnly {
					p.Dir = dir
					p.Goroot = true
					p.Root = ctxt.GOROOT
					goto Found
				}
			}
			tried.goroot = dir
		}

		// package was not found
		var paths []string
		format := "\t%s (vendor tree)"
		for _, dir := range tried.vendor {
			paths = append(paths, fmt.Sprintf(format, dir))
			format = "\t%s"
		}
		if tried.goroot != "" {
			paths = append(paths, fmt.Sprintf("\t%s (from $GOROOT)", tried.goroot))
		} else {
			paths = append(paths, "\t($GOROOT not set)")
		}
		format = "\t%s (from $GOPATH)"
		for _, dir := range tried.gopath {
			paths = append(paths, fmt.Sprintf(format, dir))
			format = "\t%s"
		}
		if len(tried.gopath) == 0 {
			paths = append(paths, "\t($GOPATH not set. For more details see: 'go help gopath')")
		}
		return p, fmt.Errorf("cannot find package %q in any of:\n%s", path, strings.Join(paths, "\n"))
	}

Found:
	if p.Root != "" {
		p.SrcRoot = ctxt.joinPath(p.Root, "src")
		p.PkgRoot = ctxt.joinPath(p.Root, "pkg")
		p.BinDir = ctxt.joinPath(p.Root, "bin")
		if pkga != "" {
			p.PkgTargetRoot = ctxt.joinPath(p.Root, pkgtargetroot)
			p.PkgObj = ctxt.joinPath(p.Root, pkga)
		}
	}

	// If it's a local import path, by the time we get here, we still haven't checked
	// that p.Dir directory exists. This is the right time to do that check.
	// We can't do it earlier, because we want to gather partial information for the
	// non-nil *Package returned when an error occurs.
	// We need to do this before we return early on FindOnly flag.
	if IsLocalImport(path) && !ctxt.isDir(p.Dir) {
		if ctxt.Compiler == "gccgo" && p.Goroot {
			// gccgo has no sources for GOROOT packages.
			return p, nil
		}

		// package was not found
		return p, fmt.Errorf("cannot find package %q in:\n\t%s", path, p.Dir)
	}

	if mode&FindOnly != 0 {
		return p, pkgerr
	}
	if binaryOnly && (mode&AllowBinary) != 0 {
		return p, pkgerr
	}

	if ctxt.Compiler == "gccgo" && p.Goroot {
		// gccgo has no sources for GOROOT packages.
		return p, nil
	}

	dirs, err := ctxt.readDir(p.Dir)
	if err != nil {
		return p, err
	}

	var badGoError error
	var Sfiles []string // files with ".S"(capital S)/.sx(capital s equivalent for case insensitive filesystems)
	var firstFile, firstCommentFile string
	embedPos := make(map[string][]token.Position)
	testEmbedPos := make(map[string][]token.Position)
	xTestEmbedPos := make(map[string][]token.Position)
	importPos := make(map[string][]token.Position)
	testImportPos := make(map[string][]token.Position)
	xTestImportPos := make(map[string][]token.Position)
	allTags := make(map[string]bool)
	fset := token.NewFileSet()
	for _, d := range dirs {
		if d.IsDir() {
			continue
		}
		if d.Mode()&fs.ModeSymlink != 0 {
			if ctxt.isDir(ctxt.joinPath(p.Dir, d.Name())) {
				// Symlinks to directories are not source files.
				continue
			}
		}

		name := d.Name()
		ext := nameExt(name)

		badFile := func(err error) {
			if badGoError == nil {
				badGoError = err
			}
			p.InvalidGoFiles = append(p.InvalidGoFiles, name)
		}

		info, err := ctxt.matchFile(p.Dir, name, allTags, &p.BinaryOnly, fset)
		if err != nil {
			badFile(err)
			continue
		}
		if info == nil {
			if strings.HasPrefix(name, "_") || strings.HasPrefix(name, ".") {
				// not due to build constraints - don't report
			} else if ext == ".go" {
				p.IgnoredGoFiles = append(p.IgnoredGoFiles, name)
			} else if fileListForExt(p, ext) != nil {
				p.IgnoredOtherFiles = append(p.IgnoredOtherFiles, name)
			}
			continue
		}
		data, filename := info.header, info.name

		// Going to save the file. For non-Go files, can stop here.
		switch ext {
		case ".go":
			// keep going
		case ".S", ".sx":
			// special case for cgo, handled at end
			Sfiles = append(Sfiles, name)
			continue
		default:
			if list := fileListForExt(p, ext); list != nil {
				*list = append(*list, name)
			}
			continue
		}

		if info.parseErr != nil {
			badFile(info.parseErr)
			continue
		}
		pf := info.parsed

		pkg := pf.Name.Name
		if pkg == "documentation" {
			p.IgnoredGoFiles = append(p.IgnoredGoFiles, name)
			continue
		}

		isTest := strings.HasSuffix(name, "_test.go")
		isXTest := false
		if isTest && strings.HasSuffix(pkg, "_test") {
			isXTest = true
			pkg = pkg[:len(pkg)-len("_test")]
		}

		if p.Name == "" {
			p.Name = pkg
			firstFile = name
		} else if pkg != p.Name {
			badFile(&MultiplePackageError{
				Dir:      p.Dir,
				Packages: []string{p.Name, pkg},
				Files:    []string{firstFile, name},
			})
			p.InvalidGoFiles = append(p.InvalidGoFiles, name)
		}
		// Grab the first package comment as docs, provided it is not from a test file.
		if pf.Doc != nil && p.Doc == "" && !isTest && !isXTest {
			p.Doc = doc.Synopsis(pf.Doc.Text())
		}

		if mode&ImportComment != 0 {
			qcom, line := findImportComment(data)
			if line != 0 {
				com, err := strconv.Unquote(qcom)
				if err != nil {
					badFile(fmt.Errorf("%s:%d: cannot parse import comment", filename, line))
				} else if p.ImportComment == "" {
					p.ImportComment = com
					firstCommentFile = name
				} else if p.ImportComment != com {
					badFile(fmt.Errorf("found import comments %q (%s) and %q (%s) in %s", p.ImportComment, firstCommentFile, com, name, p.Dir))
				}
			}
		}

		// Record imports and information about cgo.
		isCgo := false
		for _, imp := range info.imports {
			if imp.path == "C" {
				if isTest {
					badFile(fmt.Errorf("use of cgo in test %s not supported", filename))
					continue
				}
				isCgo = true
				if imp.doc != nil {
					if err := ctxt.saveCgo(filename, p, imp.doc); err != nil {
						badFile(err)
					}
				}
			}
		}

		var fileList *[]string
		var importMap, embedMap map[string][]token.Position
		switch {
		case isCgo:
			allTags["cgo"] = true
			if ctxt.CgoEnabled {
				fileList = &p.CgoFiles
				importMap = importPos
				embedMap = embedPos
			} else {
				// Ignore imports and embeds from cgo files if cgo is disabled.
				fileList = &p.IgnoredGoFiles
			}
		case isXTest:
			fileList = &p.XTestGoFiles
			importMap = xTestImportPos
			embedMap = xTestEmbedPos
		case isTest:
			fileList = &p.TestGoFiles
			importMap = testImportPos
			embedMap = testEmbedPos
		default:
			fileList = &p.GoFiles
			importMap = importPos
			embedMap = embedPos
		}
		*fileList = append(*fileList, name)
		if importMap != nil {
			for _, imp := range info.imports {
				importMap[imp.path] = append(importMap[imp.path], fset.Position(imp.pos))
			}
		}
		if embedMap != nil {
			for _, emb := range info.embeds {
				embedMap[emb.pattern] = append(embedMap[emb.pattern], emb.pos)
			}
		}
	}

	for tag := range allTags {
		p.AllTags = append(p.AllTags, tag)
	}
	sort.Strings(p.AllTags)

	p.EmbedPatterns, p.EmbedPatternPos = cleanDecls(embedPos)
	p.TestEmbedPatterns, p.TestEmbedPatternPos = cleanDecls(testEmbedPos)
	p.XTestEmbedPatterns, p.XTestEmbedPatternPos = cleanDecls(xTestEmbedPos)

	p.Imports, p.ImportPos = cleanDecls(importPos)
	p.TestImports, p.TestImportPos = cleanDecls(testImportPos)
	p.XTestImports, p.XTestImportPos = cleanDecls(xTestImportPos)

	// add the .S/.sx files only if we are using cgo
	// (which means gcc will compile them).
	// The standard assemblers expect .s files.
	if len(p.CgoFiles) > 0 {
		p.SFiles = append(p.SFiles, Sfiles...)
		sort.Strings(p.SFiles)
	} else {
		p.IgnoredOtherFiles = append(p.IgnoredOtherFiles, Sfiles...)
		sort.Strings(p.IgnoredOtherFiles)
	}

	if badGoError != nil {
		return p, badGoError
	}
	if len(p.GoFiles)+len(p.CgoFiles)+len(p.TestGoFiles)+len(p.XTestGoFiles) == 0 {
		return p, &NoGoError{p.Dir}
	}
	return p, pkgerr
}

func fileListForExt(p *Package, ext string) *[]string {
	switch ext {
	case ".c":
		return &p.CFiles
	case ".cc", ".cpp", ".cxx":
		return &p.CXXFiles
	case ".m":
		return &p.MFiles
	case ".h", ".hh", ".hpp", ".hxx":
		return &p.HFiles
	case ".f", ".F", ".for", ".f90":
		return &p.FFiles
	case ".s", ".S", ".sx":
		return &p.SFiles
	case ".swig":
		return &p.SwigFiles
	case ".swigcxx":
		return &p.SwigCXXFiles
	case ".syso":
		return &p.SysoFiles
	}
	return nil
}

func uniq(list []string) []string {
	if list == nil {
		return nil
	}
	out := make([]string, len(list))
	copy(out, list)
	sort.Strings(out)
	uniq := out[:0]
	for _, x := range out {
		if len(uniq) == 0 || uniq[len(uniq)-1] != x {
			uniq = append(uniq, x)
		}
	}
	return uniq
}

var errNoModules = errors.New("not using modules")

// importGo checks whether it can use the go command to find the directory for path.
// If using the go command is not appropriate, importGo returns errNoModules.
// Otherwise, importGo tries using the go command and reports whether that succeeded.
// Using the go command lets build.Import and build.Context.Import find code
// in Go modules. In the long term we want tools to use go/packages (currently golang.org/x/tools/go/packages),
// which will also use the go command.
// Invoking the go command here is not very efficient in that it computes information
// about the requested package and all dependencies and then only reports about the requested package.
// Then we reinvoke it for every dependency. But this is still better than not working at all.
// See golang.org/issue/26504.
func (ctxt *Context) importGo(p *Package, path, srcDir string, mode ImportMode) error {
	// To invoke the go command,
	// we must not being doing special things like AllowBinary or IgnoreVendor,
	// and all the file system callbacks must be nil (we're meant to use the local file system).
	if mode&AllowBinary != 0 || mode&IgnoreVendor != 0 ||
		ctxt.JoinPath != nil || ctxt.SplitPathList != nil || ctxt.IsAbsPath != nil || ctxt.IsDir != nil || ctxt.HasSubdir != nil || ctxt.ReadDir != nil || ctxt.OpenFile != nil || !equal(ctxt.ReleaseTags, defaultReleaseTags) {
		return errNoModules
	}

	// Predict whether module aware mode is enabled by checking the value of
	// GO111MODULE and looking for a go.mod file in the source directory or
	// one of its parents. Running 'go env GOMOD' in the source directory would
	// give a canonical answer, but we'd prefer not to execute another command.
	go111Module := os.Getenv("GO111MODULE")
	switch go111Module {
	case "off":
		return errNoModules
	default: // "", "on", "auto", anything else
		// Maybe use modules.
	}

	if srcDir != "" {
		var absSrcDir string
		if filepath.IsAbs(srcDir) {
			absSrcDir = srcDir
		} else if ctxt.Dir != "" {
			return fmt.Errorf("go/build: Dir is non-empty, so relative srcDir is not allowed: %v", srcDir)
		} else {
			// Find the absolute source directory. hasSubdir does not handle
			// relative paths (and can't because the callbacks don't support this).
			var err error
			absSrcDir, err = filepath.Abs(srcDir)
			if err != nil {
				return errNoModules
			}
		}

		// If the source directory is in GOROOT, then the in-process code works fine
		// and we should keep using it. Moreover, the 'go list' approach below doesn't
		// take standard-library vendoring into account and will fail.
		if _, ok := ctxt.hasSubdir(filepath.Join(ctxt.GOROOT, "src"), absSrcDir); ok {
			return errNoModules
		}
	}

	// For efficiency, if path is a standard library package, let the usual lookup code handle it.
	if ctxt.GOROOT != "" {
		dir := ctxt.joinPath(ctxt.GOROOT, "src", path)
		if ctxt.isDir(dir) {
			return errNoModules
		}
	}

	// If GO111MODULE=auto, look to see if there is a go.mod.
	// Since go1.13, it doesn't matter if we're inside GOPATH.
	if go111Module == "auto" {
		var (
			parent string
			err    error
		)
		if ctxt.Dir == "" {
			parent, err = os.Getwd()
			if err != nil {
				// A nonexistent working directory can't be in a module.
				return errNoModules
			}
		} else {
			parent, err = filepath.Abs(ctxt.Dir)
			if err != nil {
				// If the caller passed a bogus Dir explicitly, that's materially
				// different from not having modules enabled.
				return err
			}
		}
		for {
			if f, err := ctxt.openFile(ctxt.joinPath(parent, "go.mod")); err == nil {
				buf := make([]byte, 100)
				_, err := f.Read(buf)
				f.Close()
				if err == nil || err == io.EOF {
					// go.mod exists and is readable (is a file, not a directory).
					break
				}
			}
			d := filepath.Dir(parent)
			if len(d) >= len(parent) {
				return errNoModules // reached top of file system, no go.mod
			}
			parent = d
		}
	}

	cmd := exec.Command("go", "list", "-e", "-compiler="+ctxt.Compiler, "-tags="+strings.Join(ctxt.BuildTags, ","), "-installsuffix="+ctxt.InstallSuffix, "-f={{.Dir}}\n{{.ImportPath}}\n{{.Root}}\n{{.Goroot}}\n{{if .Error}}{{.Error}}{{end}}\n", "--", path)

	if ctxt.Dir != "" {
		cmd.Dir = ctxt.Dir
	}

	var stdout, stderr strings.Builder
	cmd.Stdout = &stdout
	cmd.Stderr = &stderr

	cgo := "0"
	if ctxt.CgoEnabled {
		cgo = "1"
	}
	cmd.Env = append(os.Environ(),
		"GOOS="+ctxt.GOOS,
		"GOARCH="+ctxt.GOARCH,
		"GOROOT="+ctxt.GOROOT,
		"GOPATH="+ctxt.GOPATH,
		"CGO_ENABLED="+cgo,
	)

	if err := cmd.Run(); err != nil {
		return fmt.Errorf("go/build: go list %s: %v\n%s\n", path, err, stderr.String())
	}

	f := strings.SplitN(stdout.String(), "\n", 5)
	if len(f) != 5 {
		return fmt.Errorf("go/build: importGo %s: unexpected output:\n%s\n", path, stdout.String())
	}
	dir := f[0]
	errStr := strings.TrimSpace(f[4])
	if errStr != "" && dir == "" {
		// If 'go list' could not locate the package (dir is empty),
		// return the same error that 'go list' reported.
		return errors.New(errStr)
	}

	// If 'go list' did locate the package, ignore the error.
	// It was probably related to loading source files, and we'll
	// encounter it ourselves shortly if the FindOnly flag isn't set.
	p.Dir = dir
	p.ImportPath = f[1]
	p.Root = f[2]
	p.Goroot = f[3] == "true"
	return nil
}

func equal(x, y []string) bool {
	if len(x) != len(y) {
		return false
	}
	for i, xi := range x {
		if xi != y[i] {
			return false
		}
	}
	return true
}

// hasGoFiles reports whether dir contains any files with names ending in .go.
// For a vendor check we must exclude directories that contain no .go files.
// Otherwise it is not possible to vendor just a/b/c and still import the
// non-vendored a/b. See golang.org/issue/13832.
func hasGoFiles(ctxt *Context, dir string) bool {
	ents, _ := ctxt.readDir(dir)
	for _, ent := range ents {
		if !ent.IsDir() && strings.HasSuffix(ent.Name(), ".go") {
			return true
		}
	}
	return false
}

func findImportComment(data []byte) (s string, line int) {
	// expect keyword package
	word, data := parseWord(data)
	if string(word) != "package" {
		return "", 0
	}

	// expect package name
	_, data = parseWord(data)

	// now ready for import comment, a // or /* */ comment
	// beginning and ending on the current line.
	for len(data) > 0 && (data[0] == ' ' || data[0] == '\t' || data[0] == '\r') {
		data = data[1:]
	}

	var comment []byte
	switch {
	case bytes.HasPrefix(data, slashSlash):
		i := bytes.Index(data, newline)
		if i < 0 {
			i = len(data)
		}
		comment = data[2:i]
	case bytes.HasPrefix(data, slashStar):
		data = data[2:]
		i := bytes.Index(data, starSlash)
		if i < 0 {
			// malformed comment
			return "", 0
		}
		comment = data[:i]
		if bytes.Contains(comment, newline) {
			return "", 0
		}
	}
	comment = bytes.TrimSpace(comment)

	// split comment into `import`, `"pkg"`
	word, arg := parseWord(comment)
	if string(word) != "import" {
		return "", 0
	}

	line = 1 + bytes.Count(data[:cap(data)-cap(arg)], newline)
	return strings.TrimSpace(string(arg)), line
}

var (
	slashSlash = []byte("//")
	slashStar  = []byte("/*")
	starSlash  = []byte("*/")
	newline    = []byte("\n")
)

// skipSpaceOrComment returns data with any leading spaces or comments removed.
func skipSpaceOrComment(data []byte) []byte {
	for len(data) > 0 {
		switch data[0] {
		case ' ', '\t', '\r', '\n':
			data = data[1:]
			continue
		case '/':
			if bytes.HasPrefix(data, slashSlash) {
				i := bytes.Index(data, newline)
				if i < 0 {
					return nil
				}
				data = data[i+1:]
				continue
			}
			if bytes.HasPrefix(data, slashStar) {
				data = data[2:]
				i := bytes.Index(data, starSlash)
				if i < 0 {
					return nil
				}
				data = data[i+2:]
				continue
			}
		}
		break
	}
	return data
}

// parseWord skips any leading spaces or comments in data
// and then parses the beginning of data as an identifier or keyword,
// returning that word and what remains after the word.
func parseWord(data []byte) (word, rest []byte) {
	data = skipSpaceOrComment(data)

	// Parse past leading word characters.
	rest = data
	for {
		r, size := utf8.DecodeRune(rest)
		if unicode.IsLetter(r) || '0' <= r && r <= '9' || r == '_' {
			rest = rest[size:]
			continue
		}
		break
	}

	word = data[:len(data)-len(rest)]
	if len(word) == 0 {
		return nil, nil
	}

	return word, rest
}

// MatchFile reports whether the file with the given name in the given directory
// matches the context and would be included in a Package created by ImportDir
// of that directory.
//
// MatchFile considers the name of the file and may use ctxt.OpenFile to
// read some or all of the file's content.
func (ctxt *Context) MatchFile(dir, name string) (match bool, err error) {
	info, err := ctxt.matchFile(dir, name, nil, nil, nil)
	return info != nil, err
}

var dummyPkg Package

// fileInfo records information learned about a file included in a build.
type fileInfo struct {
	name     string // full name including dir
	header   []byte
	fset     *token.FileSet
	parsed   *ast.File
	parseErr error
	imports  []fileImport
	embeds   []fileEmbed
	embedErr error
}

type fileImport struct {
	path string
	pos  token.Pos
	doc  *ast.CommentGroup
}

type fileEmbed struct {
	pattern string
	pos     token.Position
}

// matchFile determines whether the file with the given name in the given directory
// should be included in the package being constructed.
// If the file should be included, matchFile returns a non-nil *fileInfo (and a nil error).
// Non-nil errors are reserved for unexpected problems.
//
// If name denotes a Go program, matchFile reads until the end of the
// imports and returns that section of the file in the fileInfo's header field,
// even though it only considers text until the first non-comment
// for +build lines.
//
// If allTags is non-nil, matchFile records any encountered build tag
// by setting allTags[tag] = true.
func (ctxt *Context) matchFile(dir, name string, allTags map[string]bool, binaryOnly *bool, fset *token.FileSet) (*fileInfo, error) {
	if strings.HasPrefix(name, "_") ||
		strings.HasPrefix(name, ".") {
		return nil, nil
	}

	i := strings.LastIndex(name, ".")
	if i < 0 {
		i = len(name)
	}
	ext := name[i:]

	if !ctxt.goodOSArchFile(name, allTags) && !ctxt.UseAllFiles {
		return nil, nil
	}

	if ext != ".go" && fileListForExt(&dummyPkg, ext) == nil {
		// skip
		return nil, nil
	}

	info := &fileInfo{name: ctxt.joinPath(dir, name), fset: fset}
	if ext == ".syso" {
		// binary, no reading
		return info, nil
	}

	f, err := ctxt.openFile(info.name)
	if err != nil {
		return nil, err
	}

	if strings.HasSuffix(name, ".go") {
		err = readGoInfo(f, info)
		if strings.HasSuffix(name, "_test.go") {
			binaryOnly = nil // ignore //go:binary-only-package comments in _test.go files
		}
	} else {
		binaryOnly = nil // ignore //go:binary-only-package comments in non-Go sources
		info.header, err = readComments(f)
	}
	f.Close()
	if err != nil {
		return nil, fmt.Errorf("read %s: %v", info.name, err)
	}

	// Look for +build comments to accept or reject the file.
	ok, sawBinaryOnly, err := ctxt.shouldBuild(info.header, allTags)
	if err != nil {
		return nil, fmt.Errorf("%s: %v", name, err)
	}
	if !ok && !ctxt.UseAllFiles {
		return nil, nil
	}

	if binaryOnly != nil && sawBinaryOnly {
		*binaryOnly = true
	}

	return info, nil
}

func cleanDecls(m map[string][]token.Position) ([]string, map[string][]token.Position) {
	all := make([]string, 0, len(m))
	for path := range m {
		all = append(all, path)
	}
	sort.Strings(all)
	return all, m
}

// Import is shorthand for Default.Import.
func Import(path, srcDir string, mode ImportMode) (*Package, error) {
	return Default.Import(path, srcDir, mode)
}

// ImportDir is shorthand for Default.ImportDir.
func ImportDir(dir string, mode ImportMode) (*Package, error) {
	return Default.ImportDir(dir, mode)
}

var (
	bSlashSlash = []byte(slashSlash)
	bStarSlash  = []byte(starSlash)
	bSlashStar  = []byte(slashStar)
	bPlusBuild  = []byte("+build")

	goBuildComment = []byte("//go:build")

	errGoBuildWithoutBuild = errors.New("//go:build comment without // +build comment")
	errMultipleGoBuild     = errors.New("multiple //go:build comments")
)

func isGoBuildComment(line []byte) bool {
	if !bytes.HasPrefix(line, goBuildComment) {
		return false
	}
	line = bytes.TrimSpace(line)
	rest := line[len(goBuildComment):]
	return len(rest) == 0 || len(bytes.TrimSpace(rest)) < len(rest)
}

// Special comment denoting a binary-only package.
// See https://golang.org/design/2775-binary-only-packages
// for more about the design of binary-only packages.
var binaryOnlyComment = []byte("//go:binary-only-package")

// shouldBuild reports whether it is okay to use this file,
// The rule is that in the file's leading run of // comments
// and blank lines, which must be followed by a blank line
// (to avoid including a Go package clause doc comment),
// lines beginning with '// +build' are taken as build directives.
//
// The file is accepted only if each such line lists something
// matching the file. For example:
//
//	// +build windows linux
//
// marks the file as applicable only on Windows and Linux.
//
// For each build tag it consults, shouldBuild sets allTags[tag] = true.
//
// shouldBuild reports whether the file should be built
// and whether a //go:binary-only-package comment was found.
func (ctxt *Context) shouldBuild(content []byte, allTags map[string]bool) (shouldBuild, binaryOnly bool, err error) {
	// Identify leading run of // comments and blank lines,
	// which must be followed by a blank line.
	// Also identify any //go:build comments.
	content, goBuild, sawBinaryOnly, err := parseFileHeader(content)
	if err != nil {
		return false, false, err
	}

	// If //go:build line is present, it controls.
	// Otherwise fall back to +build processing.
	switch {
	case goBuild != nil:
		x, err := constraint.Parse(string(goBuild))
		if err != nil {
			return false, false, fmt.Errorf("parsing //go:build line: %v", err)
		}
		shouldBuild = ctxt.eval(x, allTags)

	default:
		shouldBuild = true
		p := content
		for len(p) > 0 {
			line := p
			if i := bytes.IndexByte(line, '\n'); i >= 0 {
				line, p = line[:i], p[i+1:]
			} else {
				p = p[len(p):]
			}
			line = bytes.TrimSpace(line)
			if !bytes.HasPrefix(line, bSlashSlash) || !bytes.Contains(line, bPlusBuild) {
				continue
			}
			text := string(line)
			if !constraint.IsPlusBuild(text) {
				continue
			}
			if x, err := constraint.Parse(text); err == nil {
				if !ctxt.eval(x, allTags) {
					shouldBuild = false
				}
			}
		}
	}

	return shouldBuild, sawBinaryOnly, nil
}

func parseFileHeader(content []byte) (trimmed, goBuild []byte, sawBinaryOnly bool, err error) {
	end := 0
	p := content
	ended := false       // found non-blank, non-// line, so stopped accepting // +build lines
	inSlashStar := false // in /* */ comment

Lines:
	for len(p) > 0 {
		line := p
		if i := bytes.IndexByte(line, '\n'); i >= 0 {
			line, p = line[:i], p[i+1:]
		} else {
			p = p[len(p):]
		}
		line = bytes.TrimSpace(line)
		if len(line) == 0 && !ended { // Blank line
			// Remember position of most recent blank line.
			// When we find the first non-blank, non-// line,
			// this "end" position marks the latest file position
			// where a // +build line can appear.
			// (It must appear _before_ a blank line before the non-blank, non-// line.
			// Yes, that's confusing, which is part of why we moved to //go:build lines.)
			// Note that ended==false here means that inSlashStar==false,
			// since seeing a /* would have set ended==true.
			end = len(content) - len(p)
			continue Lines
		}
		if !bytes.HasPrefix(line, slashSlash) { // Not comment line
			ended = true
		}

		if !inSlashStar && isGoBuildComment(line) {
			if goBuild != nil {
				return nil, nil, false, errMultipleGoBuild
			}
			goBuild = line
		}
		if !inSlashStar && bytes.Equal(line, binaryOnlyComment) {
			sawBinaryOnly = true
		}

	Comments:
		for len(line) > 0 {
			if inSlashStar {
				if i := bytes.Index(line, starSlash); i >= 0 {
					inSlashStar = false
					line = bytes.TrimSpace(line[i+len(starSlash):])
					continue Comments
				}
				continue Lines
			}
			if bytes.HasPrefix(line, bSlashSlash) {
				continue Lines
			}
			if bytes.HasPrefix(line, bSlashStar) {
				inSlashStar = true
				line = bytes.TrimSpace(line[len(bSlashStar):])
				continue Comments
			}
			// Found non-comment text.
			break Lines
		}
	}

	return content[:end], goBuild, sawBinaryOnly, nil
}

// saveCgo saves the information from the #cgo lines in the import "C" comment.
// These lines set CFLAGS, CPPFLAGS, CXXFLAGS and LDFLAGS and pkg-config directives
// that affect the way cgo's C code is built.
func (ctxt *Context) saveCgo(filename string, di *Package, cg *ast.CommentGroup) error {
	text := cg.Text()
	for _, line := range strings.Split(text, "\n") {
		orig := line

		// Line is
		//	#cgo [GOOS/GOARCH...] LDFLAGS: stuff
		//
		line = strings.TrimSpace(line)
		if len(line) < 5 || line[:4] != "#cgo" || (line[4] != ' ' && line[4] != '\t') {
			continue
		}

		// Split at colon.
		line = strings.TrimSpace(line[4:])
		i := strings.Index(line, ":")
		if i < 0 {
			return fmt.Errorf("%s: invalid #cgo line: %s", filename, orig)
		}
		line, argstr := line[:i], line[i+1:]

		// Parse GOOS/GOARCH stuff.
		f := strings.Fields(line)
		if len(f) < 1 {
			return fmt.Errorf("%s: invalid #cgo line: %s", filename, orig)
		}

		cond, verb := f[:len(f)-1], f[len(f)-1]
		if len(cond) > 0 {
			ok := false
			for _, c := range cond {
				if ctxt.matchAuto(c, nil) {
					ok = true
					break
				}
			}
			if !ok {
				continue
			}
		}

		args, err := splitQuoted(argstr)
		if err != nil {
			return fmt.Errorf("%s: invalid #cgo line: %s", filename, orig)
		}
		var ok bool
		for i, arg := range args {
			if arg, ok = expandSrcDir(arg, di.Dir); !ok {
				return fmt.Errorf("%s: malformed #cgo argument: %s", filename, arg)
			}
			args[i] = arg
		}

		switch verb {
		case "CFLAGS", "CPPFLAGS", "CXXFLAGS", "FFLAGS", "LDFLAGS":
			// Change relative paths to absolute.
			ctxt.makePathsAbsolute(args, di.Dir)
		}

		switch verb {
		case "CFLAGS":
			di.CgoCFLAGS = append(di.CgoCFLAGS, args...)
		case "CPPFLAGS":
			di.CgoCPPFLAGS = append(di.CgoCPPFLAGS, args...)
		case "CXXFLAGS":
			di.CgoCXXFLAGS = append(di.CgoCXXFLAGS, args...)
		case "FFLAGS":
			di.CgoFFLAGS = append(di.CgoFFLAGS, args...)
		case "LDFLAGS":
			di.CgoLDFLAGS = append(di.CgoLDFLAGS, args...)
		case "pkg-config":
			di.CgoPkgConfig = append(di.CgoPkgConfig, args...)
		default:
			return fmt.Errorf("%s: invalid #cgo verb: %s", filename, orig)
		}
	}
	return nil
}

// expandSrcDir expands any occurrence of ${SRCDIR}, making sure
// the result is safe for the shell.
func expandSrcDir(str string, srcdir string) (string, bool) {
	// "\" delimited paths cause safeCgoName to fail
	// so convert native paths with a different delimiter
	// to "/" before starting (eg: on windows).
	srcdir = filepath.ToSlash(srcdir)

	chunks := strings.Split(str, "${SRCDIR}")
	if len(chunks) < 2 {
		return str, safeCgoName(str)
	}
	ok := true
	for _, chunk := range chunks {
		ok = ok && (chunk == "" || safeCgoName(chunk))
	}
	ok = ok && (srcdir == "" || safeCgoName(srcdir))
	res := strings.Join(chunks, srcdir)
	return res, ok && res != ""
}

// makePathsAbsolute looks for compiler options that take paths and
// makes them absolute. We do this because through the 1.8 release we
// ran the compiler in the package directory, so any relative -I or -L
// options would be relative to that directory. In 1.9 we changed to
// running the compiler in the build directory, to get consistent
// build results (issue #19964). To keep builds working, we change any
// relative -I or -L options to be absolute.
//
// Using filepath.IsAbs and filepath.Join here means the results will be
// different on different systems, but that's OK: -I and -L options are
// inherently system-dependent.
func (ctxt *Context) makePathsAbsolute(args []string, srcDir string) {
	nextPath := false
	for i, arg := range args {
		if nextPath {
			if !filepath.IsAbs(arg) {
				args[i] = filepath.Join(srcDir, arg)
			}
			nextPath = false
		} else if strings.HasPrefix(arg, "-I") || strings.HasPrefix(arg, "-L") {
			if len(arg) == 2 {
				nextPath = true
			} else {
				if !filepath.IsAbs(arg[2:]) {
					args[i] = arg[:2] + filepath.Join(srcDir, arg[2:])
				}
			}
		}
	}
}

// NOTE: $ is not safe for the shell, but it is allowed here because of linker options like -Wl,$ORIGIN.
// We never pass these arguments to a shell (just to programs we construct argv for), so this should be okay.
// See golang.org/issue/6038.
// The @ is for OS X. See golang.org/issue/13720.
// The % is for Jenkins. See golang.org/issue/16959.
// The ! is because module paths may use them. See golang.org/issue/26716.
// The ~ and ^ are for sr.ht. See golang.org/issue/32260.
const safeString = "+-.,/0123456789=ABCDEFGHIJKLMNOPQRSTUVWXYZ_abcdefghijklmnopqrstuvwxyz:$@%! ~^"

func safeCgoName(s string) bool {
	if s == "" {
		return false
	}
	for i := 0; i < len(s); i++ {
		if c := s[i]; c < utf8.RuneSelf && strings.IndexByte(safeString, c) < 0 {
			return false
		}
	}
	return true
}

// splitQuoted splits the string s around each instance of one or more consecutive
// white space characters while taking into account quotes and escaping, and
// returns an array of substrings of s or an empty list if s contains only white space.
// Single quotes and double quotes are recognized to prevent splitting within the
// quoted region, and are removed from the resulting substrings. If a quote in s
// isn't closed err will be set and r will have the unclosed argument as the
// last element. The backslash is used for escaping.
//
// For example, the following string:
//
//     a b:"c d" 'e''f'  "g\""
//
// Would be parsed as:
//
//     []string{"a", "b:c d", "ef", `g"`}
//
func splitQuoted(s string) (r []string, err error) {
	var args []string
	arg := make([]rune, len(s))
	escaped := false
	quoted := false
	quote := '\x00'
	i := 0
	for _, rune := range s {
		switch {
		case escaped:
			escaped = false
		case rune == '\\':
			escaped = true
			continue
		case quote != '\x00':
			if rune == quote {
				quote = '\x00'
				continue
			}
		case rune == '"' || rune == '\'':
			quoted = true
			quote = rune
			continue
		case unicode.IsSpace(rune):
			if quoted || i > 0 {
				quoted = false
				args = append(args, string(arg[:i]))
				i = 0
			}
			continue
		}
		arg[i] = rune
		i++
	}
	if quoted || i > 0 {
		args = append(args, string(arg[:i]))
	}
	if quote != 0 {
		err = errors.New("unclosed quote")
	} else if escaped {
		err = errors.New("unfinished escaping")
	}
	return args, err
}

// matchAuto interprets text as either a +build or //go:build expression (whichever works),
// reporting whether the expression matches the build context.
//
// matchAuto is only used for testing of tag evaluation
// and in #cgo lines, which accept either syntax.
func (ctxt *Context) matchAuto(text string, allTags map[string]bool) bool {
	if strings.ContainsAny(text, "&|()") {
		text = "//go:build " + text
	} else {
		text = "// +build " + text
	}
	x, err := constraint.Parse(text)
	if err != nil {
		return false
	}
	return ctxt.eval(x, allTags)
}

func (ctxt *Context) eval(x constraint.Expr, allTags map[string]bool) bool {
	return x.Eval(func(tag string) bool { return ctxt.matchTag(tag, allTags) })
}

// matchTag reports whether the name is one of:
//
//	cgo (if cgo is enabled)
//	$GOOS
//	$GOARCH
<<<<<<< HEAD
//	cgo (if cgo is enabled)
//	!cgo (if cgo is disabled)
//	boringcrypto
=======
>>>>>>> 5b76343a
//	ctxt.Compiler
//	linux (if GOOS = android)
//	solaris (if GOOS = illumos)
//	tag (if tag is listed in ctxt.BuildTags or ctxt.ReleaseTags)
//
// It records all consulted tags in allTags.
func (ctxt *Context) matchTag(name string, allTags map[string]bool) bool {
	if allTags != nil {
		allTags[name] = true
	}

	// special tags
	if ctxt.CgoEnabled && name == "cgo" {
		return true
	}
	if name == ctxt.GOOS || name == ctxt.GOARCH || name == ctxt.Compiler {
		return true
	}
	if ctxt.GOOS == "android" && name == "linux" {
		return true
	}
	if ctxt.GOOS == "illumos" && name == "solaris" {
		return true
	}
	if ctxt.GOOS == "ios" && name == "darwin" {
		return true
	}
	// Let applications know that the Go+BoringCrypto toolchain is in use.
	if name == "boringcrypto" {
		return true
	}

	// other tags
	for _, tag := range ctxt.BuildTags {
		if tag == name {
			return true
		}
	}
	for _, tag := range ctxt.ReleaseTags {
		if tag == name {
			return true
		}
	}

	return false
}

// goodOSArchFile returns false if the name contains a $GOOS or $GOARCH
// suffix which does not match the current system.
// The recognized name formats are:
//
//     name_$(GOOS).*
//     name_$(GOARCH).*
//     name_$(GOOS)_$(GOARCH).*
//     name_$(GOOS)_test.*
//     name_$(GOARCH)_test.*
//     name_$(GOOS)_$(GOARCH)_test.*
//
// Exceptions:
// if GOOS=android, then files with GOOS=linux are also matched.
// if GOOS=illumos, then files with GOOS=solaris are also matched.
// if GOOS=ios, then files with GOOS=darwin are also matched.
func (ctxt *Context) goodOSArchFile(name string, allTags map[string]bool) bool {
	if dot := strings.Index(name, "."); dot != -1 {
		name = name[:dot]
	}

	// Before Go 1.4, a file called "linux.go" would be equivalent to having a
	// build tag "linux" in that file. For Go 1.4 and beyond, we require this
	// auto-tagging to apply only to files with a non-empty prefix, so
	// "foo_linux.go" is tagged but "linux.go" is not. This allows new operating
	// systems, such as android, to arrive without breaking existing code with
	// innocuous source code in "android.go". The easiest fix: cut everything
	// in the name before the initial _.
	i := strings.Index(name, "_")
	if i < 0 {
		return true
	}
	name = name[i:] // ignore everything before first _

	l := strings.Split(name, "_")
	if n := len(l); n > 0 && l[n-1] == "test" {
		l = l[:n-1]
	}
	n := len(l)
	if n >= 2 && knownOS[l[n-2]] && knownArch[l[n-1]] {
		return ctxt.matchTag(l[n-1], allTags) && ctxt.matchTag(l[n-2], allTags)
	}
	if n >= 1 && (knownOS[l[n-1]] || knownArch[l[n-1]]) {
		return ctxt.matchTag(l[n-1], allTags)
	}
	return true
}

var knownOS = make(map[string]bool)
var knownArch = make(map[string]bool)

func init() {
	for _, v := range strings.Fields(goosList) {
		knownOS[v] = true
	}
	for _, v := range strings.Fields(goarchList) {
		knownArch[v] = true
	}
}

// ToolDir is the directory containing build tools.
var ToolDir = getToolDir()

// IsLocalImport reports whether the import path is
// a local import path, like ".", "..", "./foo", or "../foo".
func IsLocalImport(path string) bool {
	return path == "." || path == ".." ||
		strings.HasPrefix(path, "./") || strings.HasPrefix(path, "../")
}

// ArchChar returns "?" and an error.
// In earlier versions of Go, the returned string was used to derive
// the compiler and linker tool names, the default object file suffix,
// and the default linker output name. As of Go 1.5, those strings
// no longer vary by architecture; they are compile, link, .o, and a.out, respectively.
func ArchChar(goarch string) (string, error) {
	return "?", errors.New("architecture letter no longer used")
}<|MERGE_RESOLUTION|>--- conflicted
+++ resolved
@@ -1857,12 +1857,7 @@
 //	cgo (if cgo is enabled)
 //	$GOOS
 //	$GOARCH
-<<<<<<< HEAD
-//	cgo (if cgo is enabled)
-//	!cgo (if cgo is disabled)
 //	boringcrypto
-=======
->>>>>>> 5b76343a
 //	ctxt.Compiler
 //	linux (if GOOS = android)
 //	solaris (if GOOS = illumos)
